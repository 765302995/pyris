--- conflicted
+++ resolved
@@ -31,7 +31,7 @@
 # Name of the Input Directory ( path: ./inputs/RIVER/<landsat_directories> )
 
 try: RIVER=sys.argv[1]
-except IndexError: RIVER = 'ucayali'
+except IndexError: RIVER = 'beni'
 # Run Interactively only if you want to manually select object labels (recommended)
 RUN_INTERACTIVE = True
 # Index used to isolate the river channel from the surrounding planform
@@ -52,7 +52,7 @@
 # If RECONSTRUCTION_METHOD='width', a high limit of iterations is required (i.e., PRUNE_ITER=250).
 # Be aware that, on complex planforms, PRUNE_ITER>500 could result in many hours of iteration.
 PRUNE = True # Use pruning after skeletonization (require if width is used as axis bifurcation selector)
-PRUNE_ITER = 50 # Maximum Number of Iterations in Spurs Removal Algorithm
+PRUNE_ITER = 25 # Maximum Number of Iterations in Spurs Removal Algorithm
 # During channel axis vectorization, external branches, bifurcations andconflunces can be found.
 # In order to choose one of them automatically, select width- or length-based approach by setting
 # RECONSTRUCTION_METHOD either to 'width', 'length' or 'std'.
@@ -201,10 +201,6 @@
 
     continue
 
-<<<<<<< HEAD
-
-=======
->>>>>>> b2f4740f
     # Landsat Files Name and Data
     # ---------------------------
     name = os.path.splitext(os.path.split( mask_file )[-1])[0]
@@ -266,11 +262,7 @@
 
     continue
 
-<<<<<<< HEAD
-
-=======
->>>>>>> b2f4740f
-    # Landsat Files Name and Data
+  # Landsat Files Name and Data
     # ---------------------------
     name = os.path.splitext(os.path.split(lab_file)[-1])[0]
     ofile = os.path.join( skeldir, '.'.join((name, 'npy')) )
@@ -306,10 +298,6 @@
 
     continue
 
-<<<<<<< HEAD
-
-=======
->>>>>>> b2f4740f
     if not PRUNE:
         print 'Spurs will not be removed (set PRUNE to True in order to apply spurs removal to skeleton.)'
         break
@@ -498,11 +486,7 @@
 
 # Compute Migration Rates
 # -----------------------
-<<<<<<< HEAD
 D = MigRateBend( data, T=times )( filter_reduction=BEND_SEPARATION_FILTER_REDUCTION )
-=======
-D = MigRateBend( data, T=times )( filter_reduction=0.33 )
->>>>>>> b2f4740f
 
 # Append Data to the Axis File and Dump It
 # ----------------------------------------
